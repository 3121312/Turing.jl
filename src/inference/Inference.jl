--- conflicted
+++ resolved
@@ -21,10 +21,6 @@
         AdaptiveHamiltonian,
         SampleFromUniform,
         SampleFromPrior,
-<<<<<<< HEAD
-        AnySampler,
-=======
->>>>>>> 6c0f4b8e
         MH,
         Gibbs,      # classic sampling
         HMC,
@@ -231,7 +227,7 @@
         value[sym(vn)] = vi[vn]
     end
     # NOTE: do we need to check if lp is 0?
-    value[:_lp] = getlogp(vi)
+    value[:lp] = getlogp(vi)
     if ~isempty(vi.pred)
         for sym in keys(vi.pred)
         # if ~haskey(sample.value, sym)
@@ -253,16 +249,16 @@
 @inline function Sample(vi::VarInfo, spl::Sampler; elapsed=nothing)
     s = Sample(vi)
     if !(elapsed == nothing)
-        s.value[:_elapsed] = elapsed
+        s.value[:elapsed] = elapsed
     end
     if haskey(spl.info, :wum)
-        s.value[:_epsilon] = getss(spl.info[:wum])
+        s.value[:lf_eps] = getss(spl.info[:wum])
     end
     if haskey(spl.info, :lf_num)
-        s.value[:_lf_num] = spl.info[:lf_num]
+        s.value[:lf_num] = spl.info[:lf_num]
     end
     if haskey(spl.info, :eval_num)
-        s.value[:_eval_num] = spl.info[:eval_num]
+        s.value[:eval_num] = spl.info[:eval_num]
     end
     return s
 end
@@ -271,10 +267,10 @@
 @inline function Sample(vi::VarInfo, stats::T; elapsed=nothing) where {T<:AbstractSamplerStats}
     s = Sample(vi)
     if !(elapsed == nothing)
-        s.value[:_elapsed] = elapsed
+        s.value[:elapsed] = elapsed
     end
     for fn in fieldnames(T)
-        s.value[Symbol("_$fn")] = getfield(stats, fn)
+        s.value[Symbol("$fn")] = getfield(stats, fn)
     end
     return s
 end
