--- conflicted
+++ resolved
@@ -30,15 +30,9 @@
     space   :: Set{T}    # sampling space, emtpy means all
 end
 SGLD(args...; kwargs...) = SGLD{ADBackend()}(args...; kwargs...)
-<<<<<<< HEAD
-function SGLD{AD}(epsilon::Float64, space...) where AD
-    _space = isa(space, Symbol) ? Set([space]) : Set(space)
-    SGLD{AD, eltype(_space)}(1, epsilon, _space, 0)
-=======
 function SGLD{AD}(epsilon::Float64, space...) where AD 
     _space = isa(space, Symbol) ? Set([space]) : Set(space)    
     SGLD{AD, eltype(_space)}(1, epsilon, _space)
->>>>>>> 36ecbedb
 end
 function SGLD{AD}(n_iters, epsilon) where AD
     SGLD{AD, Any}(n_iters, epsilon, Set())
@@ -56,13 +50,8 @@
     # Initialize iteration counter
     spl.info[:t] = 0
 
-<<<<<<< HEAD
-    spl.alg.gid != 0 && invlink!(vi, spl)
+    spl.selector.tag != :default && invlink!(vi, spl)
     return vi, SGLDStats(true, spl.alg.epsilon)
-=======
-    spl.selector.tag != :default && invlink!(vi, spl)
-    return vi, true
->>>>>>> 36ecbedb
 end
 
 function step(model, spl::Sampler{<:SGLD}, vi::VarInfo, is_first::Val{false})
